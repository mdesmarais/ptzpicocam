--- conflicted
+++ resolved
@@ -1,5 +1,4 @@
 /**/__pycache__/
-<<<<<<< HEAD
 .mypy_cache/
 env/
 .idea/
@@ -7,8 +6,4 @@
 .pytest_cache/
 
 .coverage
-cov.xml
-=======
-env/*
-.vscode/*
->>>>>>> 81e798ec
+cov.xml